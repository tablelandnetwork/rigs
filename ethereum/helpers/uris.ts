--- conflicted
+++ resolved
@@ -67,41 +67,7 @@
               'attributes', json_group_array(
                 json_object('display_type',display_type,'trait_type',trait_type,'value',value)
               )
-            ),
-            '$[#]',
-            json_object(
-              'display_type','string',
-              'trait_type','Deal 1',
-              'value',filecoin_base_url||deal_1
-            ),
-            '$[#]',
-            json_object(
-              'display_type','string',
-              'trait_type','Deal 2',
-              'value',filecoin_base_url||deal_2
             )
-<<<<<<< HEAD
-          )
-        ) from ${attributesTable} join (
-          select
-            max(case label when 'renders_cid' then value end) renders_cid,
-            max(case label when 'layers_cid' then value end) layers_cid,
-            max(case label when 'image_full_name' then value end) image_full_name,
-            max(case label when 'image_full_alpha_name' then value end) image_full_alpha_name,
-            max(case label when 'image_medium_name' then value end) image_medium_name,
-            max(case label when 'image_medium_alpha_name' then value end) image_medium_alpha_name,
-            max(case label when 'image_thumb_name' then value end) image_thumb_name,
-            max(case label when 'image_thumb_alpha_name' then value end) image_thumb_alpha_name,
-            max(case label when 'animation_base_url' then value end) animation_base_url,
-            max(case label when 'filecoin_base_url' then value end) filecoin_base_url
-          from ${lookupsTable}
-        ) join (
-          select
-            max(case deal_number when 1 then deal_id end) deal_1,
-            max(case deal_number when 2 then deal_id end) deal_2
-          from ${dealsTable}
-        ) where rig_id=ID group by rig_id;`.replace(/(\r\n|\n|\r|\s\s+)/gm, "")
-=======
           from 
             (
               select *
@@ -120,7 +86,6 @@
           where rig_id=ID
           group by rig_id;`
         )
->>>>>>> 7c1dc404
       );
     return uri.split("ID");
   }
