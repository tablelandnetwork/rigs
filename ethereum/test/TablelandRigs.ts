import { SignerWithAddress } from "@nomiclabs/hardhat-ethers/signers";
import chai from "chai";
import chaiAsPromised from "chai-as-promised";
import { BigNumber, utils } from "ethers";
import { ethers, network } from "hardhat";
import { PaymentSplitter, TablelandRigs } from "../typechain-types";
import { TablelandTables } from "@tableland/evm";
import { MerkleTree } from "merkletreejs";
import { AllowList, buildTree, hashEntry } from "../helpers/allowlist";
import { getURITemplate } from "../helpers/uris";
import { deployTablelandTables, tableSetup } from "./utils";
import { loadFixture } from "@nomicfoundation/hardhat-network-helpers";

chai.use(chaiAsPromised);
const expect = chai.expect;
const assert = chai.assert;

function getCost(quantity: number, price: number): BigNumber {
  return utils.parseEther((quantity * price).toFixed(2));
}

describe("Rigs", function () {
  // Rigs contract deployment
  let rigs: TablelandRigs;
  let splitter: PaymentSplitter;
  let accounts: SignerWithAddress[];
  let beneficiary: SignerWithAddress;
  const allowlist: AllowList = {};
  const waitlist: AllowList = {};
  let allowlistTree: MerkleTree;
  let waitlistTree: MerkleTree;
  let rigPilotSessionsTableId: BigNumber;
  // Required during testing with The Garage methods that call `runSQL`
  let tables: TablelandTables;

  // Use a fixture, which runs *once* to help ensure deterministic contract addresses
  async function deployRigsFixture() {
    // First, deploy the `TablelandTables` registry contract (required when using `TablelandDeployments.sol`)
    tables = await deployTablelandTables();

    // Account setup
    accounts = await ethers.getSigners();
    beneficiary = accounts[1];
    accounts.slice(0, 5).forEach((a: SignerWithAddress, i: number) => {
      allowlist[a.address] = {
        freeAllowance: i + 1,
        paidAllowance: i + 1,
      };
    });
    allowlistTree = buildTree(allowlist);
    expect(allowlistTree.getLeafCount()).to.equal(5);

    // Include an address that is on allowlist and waitlist
    accounts.slice(4, 10).forEach((a: SignerWithAddress, i: number) => {
      waitlist[a.address] = {
        freeAllowance: i + 1,
        paidAllowance: i + 1,
      };
    });
    waitlistTree = buildTree(waitlist);
    expect(waitlistTree.getLeafCount()).to.equal(6);

    // Deploy the Rigs contract and its dependencies
    const SplitterFactory = await ethers.getContractFactory("PaymentSplitter");
    splitter = (await SplitterFactory.deploy(
      [accounts[2].address, accounts[3].address],
      [20, 80]
    )) as PaymentSplitter;
    await splitter.deployed();

    // Create a `rig_pilot_sessions` table using the `beneficiary` (i.e., not created by the Rigs contract)
    rigPilotSessionsTableId = await tableSetup(beneficiary, tables);

    const RigsFactory = await ethers.getContractFactory("TablelandRigs");
    rigs = await (await RigsFactory.deploy()).deployed();
    await (
      await rigs.initialize(
        BigNumber.from(3000),
        utils.parseEther("0.05"),
        beneficiary.address,
        splitter.address,
        allowlistTree.getHexRoot(),
        waitlistTree.getHexRoot(),
        BigNumber.from(rigPilotSessionsTableId)
      )
    ).wait();
    await rigs.setContractURI("https://foo.xyz");
    await rigs.setURITemplate(["https://foo.xyz/", "/bar"]);

    await expect(
      rigs.initialize(
        BigNumber.from(3000),
        utils.parseEther("0.05"),
        beneficiary.address,
        splitter.address,
        allowlistTree.getHexRoot(),
        waitlistTree.getHexRoot(),
        BigNumber.from(rigPilotSessionsTableId)
      )
    ).to.be.revertedWith(
      "ERC721A__Initializable: contract is already initialized"
    );
  }

  beforeEach(async function () {
    // Deploy the `TablelandRigs` contract
    await loadFixture(deployRigsFixture);
  });

  describe("Deployment and minting", function () {
    it("Should not mint during closed phase", async function () {
      // try public minting
      let minter = accounts[10];
      await expect(
        rigs.connect(minter)["mint(uint256)"](1, { value: getCost(1, 0.05) })
      ).to.be.revertedWith("MintingClosed");

      // try allowlist minting
      minter = accounts[4];
      const entry = allowlist[minter.address];
      const proof = allowlistTree.getHexProof(hashEntry(minter.address, entry));
      await expect(
        rigs
          .connect(minter)
          ["mint(uint256,uint256,uint256,bytes32[])"](
            1,
            entry.freeAllowance,
            entry.paidAllowance,
            proof,
            {
              value: getCost(1, 0.05),
            }
          )
      ).to.be.revertedWith("MintingClosed");
    });

    it("Should not mint with zero quantity", async function () {
      await rigs.setMintPhase(3);
      const minter = accounts[10];
      await expect(rigs.connect(minter)["mint(uint256)"](0)).to.be.revertedWith(
        "ZeroQuantity"
      );
    });

    it("Should mint with allowlist during allowlist phase", async function () {
      await rigs.setMintPhase(1);

      // try public minting
      let minter = accounts[10];
      await expect(
        rigs.connect(minter)["mint(uint256)"](1, { value: getCost(1, 0.05) })
      ).to.be.revertedWith("InvalidProof");

      // mint one of free allowance
      minter = accounts[4];
      let entry = allowlist[minter.address];
      let proof = allowlistTree.getHexProof(hashEntry(minter.address, entry));
      await expect(
        rigs
          .connect(minter)
          ["mint(uint256,uint256,uint256,bytes32[])"](
            1,
            entry.freeAllowance,
            entry.paidAllowance,
            proof
          )
      )
        .to.emit(rigs, "Transfer")
        .withArgs(
          ethers.constants.AddressZero,
          minter.address,
          BigNumber.from(1)
        );

      // check new balance
      expect(await rigs.balanceOf(minter.address)).to.equal(BigNumber.from(1));

      // check owned tokens
      let tokens = await rigs.tokensOfOwner(minter.address);
      expect(tokens.length).to.equal(1);
      expect(tokens[0]).to.equal(BigNumber.from(1));

      // check total supply
      expect(await rigs.totalSupply()).to.equal(BigNumber.from(1));

      // minting over free allowance should require ether
      await expect(
        rigs
          .connect(minter)
          ["mint(uint256,uint256,uint256,bytes32[])"](
            entry.freeAllowance,
            entry.freeAllowance,
            entry.paidAllowance,
            proof
          )
      ).to.be.revertedWith("InsufficientValue(50000000000000000)");

      // mint remaining free allowance
      await expect(
        rigs
          .connect(minter)
          ["mint(uint256,uint256,uint256,bytes32[])"](
            entry.freeAllowance - 1,
            entry.freeAllowance,
            entry.paidAllowance,
            proof
          )
      ).to.emit(rigs, "Transfer");

      // mint all paid allowance allowance
      await expect(
        rigs
          .connect(minter)
          ["mint(uint256,uint256,uint256,bytes32[])"](
            entry.paidAllowance,
            entry.freeAllowance,
            entry.paidAllowance,
            proof,
            {
              value: getCost(entry.paidAllowance, 0.05),
            }
          )
      )
        .to.emit(rigs, "Transfer")
        .to.emit(rigs, "Revenue")
        .withArgs(
          beneficiary.address,
          BigNumber.from(entry.paidAllowance),
          getCost(entry.paidAllowance, 0.05)
        )
        .to.not.emit(rigs, "Refund");

      // re-check owned tokens
      tokens = await rigs.tokensOfOwner(minter.address);
      expect(tokens.length).to.equal(10);

      // check allowance is now exhausted
      await expect(
        rigs
          .connect(minter)
          ["mint(uint256,uint256,uint256,bytes32[])"](
            1,
            entry.freeAllowance,
            entry.paidAllowance,
            proof,
            {
              value: getCost(1, 0.05),
            }
          )
      ).to.be.revertedWith("InsufficientAllowance");

      // Check claimed count
      const claimed = await rigs.getClaimed(minter.address);
      expect(claimed.allowClaims).to.equal(
        entry.freeAllowance + entry.paidAllowance
      );
      expect(claimed.waitClaims).to.equal(0);

      // try waitlist minting
      minter = accounts[5];
      entry = waitlist[minter.address];
      proof = waitlistTree.getHexProof(hashEntry(minter.address, entry));
      await expect(
        rigs
          .connect(minter)
          ["mint(uint256,uint256,uint256,bytes32[])"](
            1,
            entry.freeAllowance,
            entry.paidAllowance,
            proof,
            {
              value: getCost(1, 0.05),
            }
          )
      ).to.be.revertedWith("InvalidProof");
    });

    it("Should mint with waitlist during waitlist phase", async function () {
      await rigs.setMintPhase(2);

      // try public minting
      let minter = accounts[10];
      await expect(
        rigs.connect(minter)["mint(uint256)"](1, { value: getCost(1, 0.05) })
      ).to.be.revertedWith("InvalidProof");

      // mint all allowance and send extra ether
      minter = accounts[5];
      const entry = waitlist[minter.address];
      const proof = waitlistTree.getHexProof(hashEntry(minter.address, entry));
      const quantity = entry.freeAllowance + entry.paidAllowance + 1;
      await expect(
        rigs
          .connect(minter)
          ["mint(uint256,uint256,uint256,bytes32[])"](
            quantity,
            entry.freeAllowance,
            entry.paidAllowance,
            proof,
            {
              value: getCost(quantity, 0.05),
            }
          )
      )
        .to.emit(rigs, "Transfer")
        .to.emit(rigs, "Revenue")
        .withArgs(
          beneficiary.address,
          BigNumber.from(entry.paidAllowance),
          getCost(entry.paidAllowance, 0.05)
        )
        .to.emit(rigs, "Refund")
        .withArgs(
          minter.address,
          getCost(quantity - entry.paidAllowance, 0.05)
        );

      // check allowance is now exhausted
      await expect(
        rigs
          .connect(minter)
          ["mint(uint256,uint256,uint256,bytes32[])"](
            1,
            entry.freeAllowance,
            entry.paidAllowance,
            proof,
            {
              value: getCost(1, 0.05),
            }
          )
      ).to.be.revertedWith("InsufficientAllowance");

      // Check claimed count
      const claimed = await rigs.getClaimed(minter.address);
      expect(claimed.allowClaims).to.equal(0);
      expect(claimed.waitClaims).to.equal(
        entry.freeAllowance + entry.paidAllowance
      );

      // try unused allowlist
      minter = accounts[3];
      await expect(
        rigs
          .connect(minter)
          ["mint(uint256,uint256,uint256,bytes32[])"](
            1,
            entry.freeAllowance,
            entry.paidAllowance,
            proof,
            {
              value: getCost(1, 0.05),
            }
          )
      ).to.be.revertedWith("InvalidProof");
    });

    it("Should mint during public phase", async function () {
      await rigs.setMintPhase(3);

      let minter = accounts[10];
      await expect(
        rigs.connect(minter)["mint(uint256)"](1, { value: getCost(1, 0.05) })
      ).to.emit(rigs, "Transfer");

      // allowlist minting should not allow free minting
      minter = accounts[4];
      const entry = allowlist[minter.address];
      const proof = allowlistTree.getHexProof(hashEntry(minter.address, entry));
      await expect(
        rigs
          .connect(minter)
          ["mint(uint256,uint256,uint256,bytes32[])"](
            1,
            entry.freeAllowance,
            entry.paidAllowance,
            proof
          )
      ).to.be.rejectedWith("InsufficientValue");

      // allowlist minting should still work with value
      await expect(
        rigs
          .connect(minter)
          ["mint(uint256,uint256,uint256,bytes32[])"](
            1,
            entry.freeAllowance,
            entry.paidAllowance,
            proof,
            { value: getCost(1, 0.05) }
          )
      ).to.emit(rigs, "Transfer");
    });

    it("Should mint through phases until sold out", async function () {
      const maxSupply = await rigs.maxSupply();

      // allowlist
      await rigs.setMintPhase(1);
      let minter = accounts[4];
      let entry = allowlist[minter.address];
      let proof = allowlistTree.getHexProof(hashEntry(minter.address, entry));
      await expect(
        rigs
          .connect(minter)
          ["mint(uint256,uint256,uint256,bytes32[])"](
            entry.freeAllowance + entry.paidAllowance,
            entry.freeAllowance,
            entry.paidAllowance,
            proof,
            { value: getCost(entry.paidAllowance, 0.05) }
          )
      ).to.emit(rigs, "Transfer");
      let minted = entry.freeAllowance + entry.paidAllowance;

      // Check claimed count
      let claimed = await rigs.getClaimed(minter.address);
      expect(claimed.allowClaims).to.equal(
        entry.freeAllowance + entry.paidAllowance
      );
      expect(claimed.waitClaims).to.equal(0);

      // waitlist, same address
      await rigs.setMintPhase(2);
      minter = accounts[4];
      entry = waitlist[minter.address];
      proof = waitlistTree.getHexProof(hashEntry(minter.address, entry));
      await expect(
        rigs
          .connect(minter)
          ["mint(uint256,uint256,uint256,bytes32[])"](
            entry.freeAllowance + entry.paidAllowance,
            entry.freeAllowance,
            entry.paidAllowance,
            proof,
            { value: getCost(entry.paidAllowance, 0.05) }
          )
      ).to.be.rejectedWith("InsufficientAllowance");

      // waitlist
      await rigs.setMintPhase(2);
      minter = accounts[5];
      entry = waitlist[minter.address];
      proof = waitlistTree.getHexProof(hashEntry(minter.address, entry));
      await expect(
        rigs
          .connect(minter)
          ["mint(uint256,uint256,uint256,bytes32[])"](
            entry.freeAllowance + entry.paidAllowance,
            entry.freeAllowance,
            entry.paidAllowance,
            proof,
            { value: getCost(entry.paidAllowance, 0.05) }
          )
      ).to.emit(rigs, "Transfer");
      minted += entry.freeAllowance + entry.paidAllowance;

      // Check claimed count
      claimed = await rigs.getClaimed(minter.address);
      expect(claimed.allowClaims).to.equal(0);
      expect(claimed.waitClaims).to.equal(
        entry.freeAllowance + entry.paidAllowance
      );

      // public
      await rigs.setMintPhase(3);
      minter = accounts[10];
      const remaining = maxSupply.toNumber() - minted;
      await expect(
        rigs.connect(minter)["mint(uint256)"](remaining, {
          value: getCost(remaining, 0.05),
        })
      ).to.emit(rigs, "Transfer");
      minted += remaining;

      // sold out
      await expect(
        rigs.connect(minter)["mint(uint256)"](1, {
          value: getCost(1, 0.05),
        })
      ).to.be.rejectedWith("SoldOut");

      assert.equal(maxSupply.toNumber(), minted);
    });

    it("Should set URI template", async function () {
      await rigs.setMintPhase(3);

      const minter = accounts[10];
      const tx = await rigs
        .connect(minter)
        ["mint(uint256)"](1, { value: getCost(1, 0.05) });
      const receipt = await tx.wait();
      const [event] = receipt.events ?? [];
      const tokenId = event.args?.tokenId;

      await rigs.setURITemplate([]);
      expect(await rigs.tokenURI(tokenId)).to.equal("");

      await rigs.setURITemplate([""]);
      expect(await rigs.tokenURI(tokenId)).to.equal("");

      await rigs.setURITemplate(["https://fake.com/"]);
      expect(await rigs.tokenURI(tokenId)).to.equal("https://fake.com/");

      await rigs.setURITemplate(["https://fake.com/", "/boo"]);
      expect(await rigs.tokenURI(tokenId)).to.equal("https://fake.com/1/boo");

      await rigs.setURITemplate(["https://fake.com/", "/boo/", ""]);
      expect(await rigs.tokenURI(tokenId)).to.equal("https://fake.com/1/boo/1");
    });

    it("Should have pending metadata if no attributeTable", async function () {
      const tablelandHost = "http://testnet.tableland.network";
      const table1 = "table1";
      const uri = getURITemplate(tablelandHost, table1, "");
      const result =
        tablelandHost +
        "/query?extract=true&unwrap=true&s=" +
        encodeURIComponent(
          `select json_object('name','Rig #'||id,'external_url','https://tableland.xyz/rigs/'||id,'image',image,'image_alpha',image_alpha,'thumb',thumb,'thumb_alpha',thumb_alpha,'attributes',json_group_array(json_object('trait_type','status','value','pre-reveal'))) from table1 where id=`
        );
      expect(uri[0]).to.equal(result);
      expect(uri[1]).to.equal("%3B");
    });

    it("Should have final metadata if attributeTable", async function () {
      const tablelandHost = "http://testnet.tableland.network";
      const table1 = "table1";
      const table2 = "table2";
      const uri = getURITemplate(tablelandHost, table1, table2);
      const result =
        tablelandHost +
        "/query?extract=true&unwrap=true&s=" +
        encodeURIComponent(
          `select json_object('name','Rig #'||id,'external_url','https://tableland.xyz/rigs/'||id,'image',image,'image_alpha',image_alpha,'thumb',thumb,'thumb_alpha',thumb_alpha,'attributes',json_group_array(json_object('display_type',display_type,'trait_type',trait_type,'value',value))) from table1 join table2 on table1.id=table2.rig_id where id=`
        );

      expect(uri[0]).to.equal(result);
      expect(uri[1]).to.equal("%20group%20by%20id%3B");
    });

    it("Should not return token URI for non-existent token", async function () {
      await expect(rigs.tokenURI(BigNumber.from(1))).to.be.rejectedWith(
        "URIQueryForNonexistentToken"
      );
    });

    it("Should set contract URI", async function () {
      await rigs.setContractURI("https://fake.com");

      expect(await rigs.contractURI()).to.equal("https://fake.com");
    });

    it("Should set royalty receiver", async function () {
      const receiver = accounts[2].address;
      await rigs.setRoyaltyReceiver(receiver);

      const info = await rigs.royaltyInfo(1, utils.parseEther("1"));
      expect(info[0]).to.equal(receiver);
      expect(info[1]).to.equal(utils.parseEther("0.05"));
    });

    it("Should pause and unpause minting", async function () {
      await rigs.setMintPhase(3);

      await rigs.pause();

      const minter = accounts[10];
      await expect(
        rigs.connect(minter)["mint(uint256)"](1, { value: getCost(1, 0.05) })
      ).to.be.revertedWith("Pausable: paused");

      await expect(
        rigs
          .connect(minter)
          ["mint(uint256,uint256,uint256,bytes32[])"](1, 0, 0, [], {
            value: getCost(1, 0.05),
          })
      ).to.be.revertedWith("Pausable: paused");

      await rigs.unpause();
    });

    it("Should restrict owner-only methods to owners", async function () {
      const _rigs = rigs.connect(accounts[2]);

      await expect(_rigs.setMintPhase(1)).to.be.revertedWith(
        "Ownable: caller is not the owner"
      );

      await expect(
        _rigs.setBeneficiary(accounts[2].address)
      ).to.be.revertedWith("Ownable: caller is not the owner");

      await expect(_rigs.setURITemplate(["foo"])).to.be.revertedWith(
        "Ownable: caller is not the owner"
      );

      await expect(_rigs.setContractURI("bar")).to.be.revertedWith(
        "Ownable: caller is not the owner"
      );

      await expect(
        _rigs.setRoyaltyReceiver(accounts[2].address)
      ).to.be.revertedWith("Ownable: caller is not the owner");

      await expect(_rigs.pause()).to.be.rejectedWith(
        "Ownable: caller is not the owner"
      );

      await expect(_rigs.unpause()).to.be.rejectedWith(
        "Ownable: caller is not the owner"
      );
    });

    it("Should support required interfaces", async function () {
      // ERC165 interface ID for ERC165
      expect(await rigs.supportsInterface("0x01ffc9a7")).to.equal(true);
      // ERC165 interface ID for ERC721
      expect(await rigs.supportsInterface("0x80ac58cd")).to.equal(true);
      // ERC165 interface ID for ERC721Metadata
      expect(await rigs.supportsInterface("0x5b5e139f")).to.equal(true);
      // ERC165 interface ID for ERC2981
      expect(await rigs.supportsInterface("0x2a55205a")).to.equal(true);
    });
  });

<<<<<<< HEAD
  describe("The Garage", function () {
    it("Should not return pilot info for non-existent token", async function () {
      // Try calling with a non-existent token
      await expect(rigs.pilotInfo(BigNumber.from(0))).to.be.rejectedWith(
        "OwnerQueryForNonexistentToken"
      );
    });

    it("Should not Rig status info for non-existent token", async function () {
      // Try calling with a non-existent token
      await expect(rigs.rigStatus(BigNumber.from(0))).to.be.rejectedWith(
        "OwnerQueryForNonexistentToken"
=======
  it("Should have pending metadata if no attributeTable", async function () {
    const tablelandHost = "http://testnet.tableland.network";
    const table1 = "table1";
    const table2 = "table2";
    const uri = getURITemplate(tablelandHost, table1, table2, false);
    const result =
      tablelandHost +
      "/query?extract=true&unwrap=true&s=" +
      encodeURIComponent(
        `select json_object('name','Rig #'||rig_id,'external_url','https://tableland.xyz/rigs/'||rig_id,'image','ipfs://'||renders_cid||'/'||rig_id||'/'||image_full_name,'image_alpha','ipfs://'||renders_cid||'/'||rig_id||'/'||image_full_alpha_name,'image_medium','ipfs://'||renders_cid||'/'||rig_id||'/'||image_medium_name,'image_medium_alpha','ipfs://'||renders_cid||'/'||rig_id||'/'||image_medium_alpha_name,'thumb','ipfs://'||renders_cid||'/'||rig_id||'/'||image_thumb_name,'thumb_alpha','ipfs://'||renders_cid||'/'||rig_id||'/'||image_thumb_alpha_name,'animation_url',animation_base_url||rig_id,'attributes',json_array(json_object('trait_type','status','value','pre-reveal'))) from table1 join table2 where rig_id=`
      );
    expect(uri[0]).to.equal(result);
    expect(uri[1]).to.equal("%20group%20by%20rig_id%3B");
  });

  it("Should have final metadata if attributeTable", async function () {
    const tablelandHost = "http://testnet.tableland.network";
    const table1 = "table1";
    const table2 = "table2";
    const uri = getURITemplate(tablelandHost, table1, table2, true);
    const result =
      tablelandHost +
      "/query?extract=true&unwrap=true&s=" +
      encodeURIComponent(
        `select json_object('name','Rig #'||rig_id,'external_url','https://tableland.xyz/rigs/'||rig_id,'image','ipfs://'||renders_cid||'/'||rig_id||'/'||image_full_name,'image_alpha','ipfs://'||renders_cid||'/'||rig_id||'/'||image_full_alpha_name,'image_medium','ipfs://'||renders_cid||'/'||rig_id||'/'||image_medium_name,'image_medium_alpha','ipfs://'||renders_cid||'/'||rig_id||'/'||image_medium_alpha_name,'thumb','ipfs://'||renders_cid||'/'||rig_id||'/'||image_thumb_name,'thumb_alpha','ipfs://'||renders_cid||'/'||rig_id||'/'||image_thumb_alpha_name,'animation_url',animation_base_url||rig_id,'attributes',json_group_array(json_object('display_type',display_type,'trait_type',trait_type,'value',value))) from table1 join table2 where rig_id=`
>>>>>>> 4a417d21
      );
    });

<<<<<<< HEAD
    it("Should get default pilot info for a garaged Rig", async function () {
      // Mint a token and then get its pilot's default info (i.e., still in the garage)
      await rigs.setMintPhase(3);
      const tokenOwner = accounts[4];
      const tx = await rigs
        .connect(tokenOwner)
        ["mint(uint256)"](1, { value: getCost(1, 0.05) });
      const receipt = await tx.wait();
      const [event] = receipt.events ?? [];
      const tokenId = event.args?.tokenId;
      const pilotInfo = await rigs.pilotInfo(BigNumber.from(tokenId));
      expect(pilotInfo.startTime).to.equal(BigNumber.from(0));
      expect(pilotInfo.pilotContract).to.equal(ethers.constants.AddressZero);
      expect(pilotInfo.pilotId).to.equal(BigNumber.from(0));
      expect(await rigs.rigStatus(BigNumber.from(tokenId))).to.equal(0);
    });
=======
    expect(uri[0]).to.equal(result);
    expect(uri[1]).to.equal("%20group%20by%20rig_id%3B");
  });

  it("Should not return token URI for non-existent token", async function () {
    await expect(rigs.tokenURI(BigNumber.from(1))).to.be.rejectedWith(
      "URIQueryForNonexistentToken"
    );
  });
>>>>>>> 4a417d21

    it("Should not return Rig status for non-existent token", async function () {
      // Try calling with a non-existent token
      await expect(rigs.pilotInfo(BigNumber.from(0))).to.be.rejectedWith(
        "OwnerQueryForNonexistentToken"
      );
    });

    it("Should return Rig status for garaged and ungaraged Rig", async function () {
      // First, mint a Rig to `tokenOwner`
      await rigs.setMintPhase(3);
      const tokenOwner = accounts[4];
      const tx = await rigs
        .connect(tokenOwner)
        ["mint(uint256)"](1, { value: getCost(1, 0.05) });
      const receipt = await tx.wait();
      const [event] = receipt.events ?? [];
      const tokenId = event.args?.tokenId;
      // Check that the Rig is inactive (`0`)
      expect(await rigs.rigStatus(BigNumber.from(tokenId))).to.equal(0);
      // Train the Rig, putting it in-flight, and advance 1 block
      await rigs.connect(tokenOwner).trainRig(BigNumber.from(tokenId));
      // Check the Rig is bow active (`1`)
      expect(await rigs.rigStatus(BigNumber.from(tokenId))).to.equal(1);
      // Advance 172800 blocks (30 days)
      await network.provider.send("hardhat_mine", [
        ethers.utils.hexValue(172800),
      ]);
      // Park the Rig now that training has been completed
      await rigs.connect(tokenOwner).parkRig(BigNumber.from(tokenId));
      // Get the Rig's status, which should now be inactive
      expect(await rigs.rigStatus(BigNumber.from(tokenId))).to.equal(0);
    });

    it("Should not train Rig for non-existent token", async function () {
      await expect(rigs.trainRig(BigNumber.from(0))).to.be.rejectedWith(
        "OwnerQueryForNonexistentToken"
      );
    });

    it("Should not train Rig if msg.sender is not token owner", async function () {
      // First, mint a Rig to `tokenOwner`
      await rigs.setMintPhase(3);
      const tokenOwner = accounts[4];
      const tx = await rigs
        .connect(tokenOwner)
        ["mint(uint256)"](1, { value: getCost(1, 0.05) });
      const receipt = await tx.wait();
      const [event] = receipt.events ?? [];
      const tokenId = event.args?.tokenId;
      // Attempt to train the Rig with an address that doesn't own the token
      const sender = accounts[5];
      await expect(
        rigs.connect(sender).trainRig(BigNumber.from(tokenId))
      ).to.be.rejectedWith("Unauthorized");
    });

    it("Should train Rig if msg.sender is token owner", async function () {
      // First, mint a Rig to `tokenOwner`
      await rigs.setMintPhase(3);
      const tokenOwner = accounts[4];
      const tx = await rigs
        .connect(tokenOwner)
        ["mint(uint256)"](1, { value: getCost(1, 0.05) });
      const receipt = await tx.wait();
      const [event] = receipt.events ?? [];
      const tokenId = event.args?.tokenId;
      // Train the Rig
      await expect(rigs.connect(tokenOwner).trainRig(BigNumber.from(tokenId)))
        .to.emit(rigs, "Training")
        .withArgs(BigNumber.from(1));
    });

    it("Should not train Rig if it has already left the garage", async function () {
      // First, mint a Rig to `tokenOwner`
      await rigs.setMintPhase(3);
      const tokenOwner = accounts[4];
      const tx = await rigs
        .connect(tokenOwner)
        ["mint(uint256)"](1, { value: getCost(1, 0.05) });
      const receipt = await tx.wait();
      const [event] = receipt.events ?? [];
      const tokenId = event.args?.tokenId;
      // Train the Rig
      await rigs.connect(tokenOwner).trainRig(BigNumber.from(tokenId));
      // Try to train the Rig again
      await expect(
        rigs.connect(tokenOwner).trainRig(BigNumber.from(tokenId))
      ).to.be.rejectedWith("RigIsTrainingOrTrained");
    });

    it("Should not pilot Rig for non-existent token", async function () {
      // Try with a single Rig and `pilotRig`
      await expect(
        rigs["pilotRig(uint256,address,uint256)"](
          BigNumber.from(0),
          ethers.constants.AddressZero,
          BigNumber.from(1)
        )
      ).to.be.rejectedWith("OwnerQueryForNonexistentToken");
      // Try with multiple Rigs and `pilotRig` (batch)
      await expect(
        rigs["pilotRig(uint256[],address[],uint256[])"](
          [BigNumber.from(0)],
          [ethers.constants.AddressZero],
          [BigNumber.from(1)]
        )
      ).to.be.rejectedWith("OwnerQueryForNonexistentToken");
    });

    it("Should not pilot Rig if msg.sender is not token owner", async function () {
      // First, mint a Rig to `tokenOwner`
      await rigs.setMintPhase(3);
      const tokenOwner = accounts[4];
      const tx = await rigs
        .connect(tokenOwner)
        ["mint(uint256)"](1, { value: getCost(1, 0.05) });
      const receipt = await tx.wait();
      const [event] = receipt.events ?? [];
      const tokenId = event.args?.tokenId;
      // Attempt to pilot the Rig with an address that doesn't own the token
      const sender = accounts[5];
      await expect(
        rigs
          .connect(sender)
          ["pilotRig(uint256,address,uint256)"](
            BigNumber.from(tokenId),
            ethers.constants.AddressZero,
            BigNumber.from(1)
          )
      ).to.be.rejectedWith("Unauthorized");
    });

    it("Should not pilot Rig if never ungaraged", async function () {
      // First, mint a Rig to `tokenOwner`
      await rigs.setMintPhase(3);
      const tokenOwner = accounts[4];
      const tx = await rigs
        .connect(tokenOwner)
        ["mint(uint256)"](1, { value: getCost(1, 0.05) });
      const receipt = await tx.wait();
      const [event] = receipt.events ?? [];
      const tokenId = event.args?.tokenId;
      // Attempt to pilot the Rig while never have gone through training
      await expect(
        rigs
          .connect(tokenOwner)
          ["pilotRig(uint256,address,uint256)"](
            BigNumber.from(tokenId),
            ethers.constants.AddressZero,
            BigNumber.from(1)
          )
      ).to.be.rejectedWith("RigIsNotTrained");
    });

    it("Should not pilot Rig if it is not parked", async function () {
      // First, mint a Rig to `tokenOwner`
      await rigs.setMintPhase(3);
      const tokenOwner = accounts[4];
      const tx = await rigs
        .connect(tokenOwner)
        ["mint(uint256)"](1, { value: getCost(1, 0.05) });
      const receipt = await tx.wait();
      const [event] = receipt.events ?? [];
      const tokenId = event.args?.tokenId;
      // Train the Rig, putting it in-flight
      await rigs.connect(tokenOwner).trainRig(BigNumber.from(tokenId));
      // Attempt to pilot the Rig while in-flight
      await expect(
        rigs
          .connect(tokenOwner)
          ["pilotRig(uint256,address,uint256)"](
            BigNumber.from(tokenId),
            ethers.constants.AddressZero,
            BigNumber.from(1)
          )
      ).to.be.rejectedWith("RigIsNotParked");
      // Attempt to pilot the Rig before training has been completed, without parking
      await expect(
        rigs
          .connect(tokenOwner)
          ["pilotRig(uint256,address,uint256)"](
            BigNumber.from(tokenId),
            ethers.constants.AddressZero,
            BigNumber.from(1)
          )
      ).to.be.rejectedWith("RigIsNotParked");
    });

    it("Should not batch pilot Rigs for empty, unequal length, or max length for arrays", async function () {
      // Try to send empty arrays
      await expect(
        rigs["pilotRig(uint256[],address[],uint256[])"]([], [], [])
      ).to.be.rejectedWith("InvalidBatchPilotRig");
      await expect(
        rigs["pilotRig(uint256[],address[],uint256[])"](
          [BigNumber.from(0)],
          [],
          []
        )
      ).to.be.rejectedWith("InvalidBatchPilotRig");
      await expect(
        rigs["pilotRig(uint256[],address[],uint256[])"](
          [BigNumber.from(0)],
          [ethers.constants.AddressZero],
          []
        )
      ).to.be.rejectedWith("InvalidBatchPilotRig");
      // Try to send arrays of unequal lengths
      await expect(
        rigs["pilotRig(uint256[],address[],uint256[])"](
          [BigNumber.from(0), BigNumber.from(0)],
          [ethers.constants.AddressZero],
          [BigNumber.from(1)]
        )
      ).to.be.rejectedWith("InvalidBatchPilotRig");
      await expect(
        rigs["pilotRig(uint256[],address[],uint256[])"](
          [BigNumber.from(0)],
          [ethers.constants.AddressZero, ethers.constants.AddressZero],
          [BigNumber.from(1)]
        )
      ).to.be.rejectedWith("InvalidBatchPilotRig");
      await expect(
        rigs["pilotRig(uint256[],address[],uint256[])"](
          [BigNumber.from(0)],
          [ethers.constants.AddressZero],
          [BigNumber.from(1), BigNumber.from(2)]
        )
      ).to.be.rejectedWith("InvalidBatchPilotRig");
      // Try with an array of tokens exceeding 255 in length (the arbitrary limit)
      const tokenIds = [...Array(256).keys()];
      const pilotContracts = [...Array(256).keys()].map(
        (_) => ethers.constants.AddressZero
      );
      const pilotIds = [...Array(256).keys()];
      await expect(
        rigs["pilotRig(uint256[],address[],uint256[])"](
          tokenIds,
          pilotContracts,
          pilotIds
        )
      ).to.be.rejectedWith("InvalidBatchPilotRig");
    });

    it("Should not park Rig for non-existent token", async function () {
      await expect(rigs.parkRig(BigNumber.from(0))).to.be.rejectedWith(
        "OwnerQueryForNonexistentToken"
      );
    });

    it("Should not park Rig if msg.sender is not token owner or Rigs contract", async function () {
      // First, mint a Rig to `tokenOwner`
      await rigs.setMintPhase(3);
      const tokenOwner = accounts[4];
      const tx = await rigs
        .connect(tokenOwner)
        ["mint(uint256)"](1, { value: getCost(1, 0.05) });
      const receipt = await tx.wait();
      const [event] = receipt.events ?? [];
      const tokenId = event.args?.tokenId;
      // Attempt to park the Rig with an address that doesn't own the token
      const sender = accounts[5];
      await expect(
        rigs.connect(sender).parkRig(BigNumber.from(tokenId))
      ).to.be.rejectedWith("Unauthorized");
      // Attempt to park the Rig with an address that doesn't own the token
    });

    it("Should not park Rig if training is incomplete or already parked", async function () {
      // First, mint a Rig to `tokenOwner`
      await rigs.setMintPhase(3);
      const tokenOwner = accounts[4];
      const tx = await rigs
        .connect(tokenOwner)
        ["mint(uint256)"](1, { value: getCost(1, 0.05) });
      const receipt = await tx.wait();
      const [event] = receipt.events ?? [];
      const tokenId = event.args?.tokenId;
      // Train the Rig, putting it in-flight, and advance 1 block
      await rigs.connect(tokenOwner).trainRig(BigNumber.from(tokenId));
      // Attempt to park the Rig before training has been completed
      await expect(
        rigs.connect(tokenOwner).parkRig(BigNumber.from(tokenId))
      ).to.be.rejectedWith("RigIsNotTrained");
      // Advance 172800 blocks (30 days)
      await network.provider.send("hardhat_mine", [
        ethers.utils.hexValue(172800),
      ]);
      // Park the Rig now that training has been completed
      await expect(rigs.connect(tokenOwner).parkRig(BigNumber.from(tokenId)))
        .to.emit(rigs, "Parked")
        .withArgs(BigNumber.from(tokenId));
      // Try to park the Rig again
      await expect(
        rigs.connect(tokenOwner).parkRig(BigNumber.from(tokenId))
      ).to.be.rejectedWith("RigIsParked");
    });

    it("Should not allow non-ERC721 / Rigs contract for pilots", async function () {
      // First, mint a Rig to `tokenOwner`
      await rigs.setMintPhase(3);
      const tokenOwner = accounts[4];
      const tx = await rigs
        .connect(tokenOwner)
        ["mint(uint256)"](1, { value: getCost(1, 0.05) });
      const receipt = await tx.wait();
      const [event] = receipt.events ?? [];
      const tokenId = event.args?.tokenId;
      // Train the Rig, putting it in-flight, and advance 1 block
      await rigs.connect(tokenOwner).trainRig(BigNumber.from(tokenId));
      // Advance 172800 blocks (30 days)
      await network.provider.send("hardhat_mine", [
        ethers.utils.hexValue(172800),
      ]);
      // Park the Rig, now that training has completed
      await rigs.connect(tokenOwner).parkRig(BigNumber.from(tokenId));
      // Try to set the pilot to a non-ERC721 address
      await expect(
        rigs
          .connect(tokenOwner)
          ["pilotRig(uint256,address,uint256)"](
            BigNumber.from(tokenId),
            ethers.constants.AddressZero,
            BigNumber.from(1)
          )
      ).to.be.rejectedWith("InvalidPilotContract");
      // Try to set the pilot to the Rigs contract address
      await expect(
        rigs
          .connect(tokenOwner)
          ["pilotRig(uint256,address,uint256)"](
            BigNumber.from(tokenId),
            rigs.address,
            BigNumber.from(1)
          )
      ).to.be.rejectedWith("InvalidPilotContract");
    });

    it("Should allow ERC721-compliant contract & owned pilot usage", async function () {
      // First, mint a Rig to `tokenOwner`
      await rigs.setMintPhase(3);
      const rigTokenOwner = accounts[4];
      let tx = await rigs
        .connect(rigTokenOwner)
        ["mint(uint256)"](1, { value: getCost(1, 0.05) });
      let receipt = await tx.wait();
      let [event] = receipt.events ?? [];
      const rigTokenId = event.args?.tokenId;
      // Train the Rig, putting it in-flight, and advance 1 block
      await rigs.connect(rigTokenOwner).trainRig(BigNumber.from(rigTokenId));
      // Advance 172800 blocks (30 days)
      await network.provider.send("hardhat_mine", [
        ethers.utils.hexValue(172800),
      ]);
      // Park the Rig now that training has been completed
      await rigs.connect(rigTokenOwner).parkRig(BigNumber.from(rigTokenId));
      // Deploy a faux ERC721 token but mint to an address *not* `tokenOwner`
      const FauxERC721Factory = await ethers.getContractFactory(
        "TestERC721Enumerable"
      );
      const fauxERC721 = await (await FauxERC721Factory.deploy()).deployed();
      const randomPilotTokenHolder = accounts[5];
      tx = await fauxERC721.connect(randomPilotTokenHolder).mint();
      receipt = await tx.wait();
      [event] = receipt.events ?? [];
      const pilotTokenIdRandomPilotTokenHolder = event.args?.tokenId;
      // Try to set the pilot to the Rigs contract address
      await expect(
        rigs
          .connect(rigTokenOwner)
          ["pilotRig(uint256,address,uint256)"](
            BigNumber.from(rigTokenId),
            fauxERC721.address,
            pilotTokenIdRandomPilotTokenHolder
          )
      ).to.be.rejectedWith("Unauthorized");
      // Mint a faux NFT and set the pilot to an ERC721 contract & pilot
      tx = await fauxERC721.connect(rigTokenOwner).mint();
      receipt = await tx.wait();
      [event] = receipt.events ?? [];
      const pilotTokenIdRigOwner = event.args?.tokenId;
      await rigs
        .connect(rigTokenOwner)
        ["pilotRig(uint256,address,uint256)"](
          BigNumber.from(1),
          fauxERC721.address,
          pilotTokenIdRigOwner
        );
    });

    it("Should not allow the same pilot to operate multiple Rigs", async function () {
      // First, mint two Rigs to `tokenOwner`
      await rigs.setMintPhase(3);
      const tokenOwner = accounts[4];
      let tx = await rigs
        .connect(tokenOwner)
        ["mint(uint256)"](1, { value: getCost(1, 0.05) });
      let receipt = await tx.wait();
      let [event] = receipt.events ?? [];
      const rigTokenId1 = event.args?.tokenId;
      tx = await rigs
        .connect(tokenOwner)
        ["mint(uint256)"](1, { value: getCost(1, 0.05) });
      receipt = await tx.wait();
      [event] = receipt.events ?? [];
      const rigTokenId2 = event.args?.tokenId;
      // Train both Rigs, putting them in-flight, and advance 1 block
      await rigs.connect(tokenOwner).trainRig(BigNumber.from(rigTokenId1));
      await rigs.connect(tokenOwner).trainRig(BigNumber.from(rigTokenId2));
      // Advance 172800 blocks (30 days)
      await network.provider.send("hardhat_mine", [
        ethers.utils.hexValue(172800),
      ]);
      // Park the Rigs now that training has been completed
      await rigs.connect(tokenOwner).parkRig(BigNumber.from(rigTokenId1));
      await rigs.connect(tokenOwner).parkRig(BigNumber.from(rigTokenId2));
      // Deploy a faux ERC721 token and mint a token to `tokenOwner`
      const FauxERC721Factory = await ethers.getContractFactory(
        "TestERC721Enumerable"
      );
      const fauxERC721 = await (await FauxERC721Factory.deploy()).deployed();
      tx = await fauxERC721.connect(tokenOwner).mint();
      receipt = await tx.wait();
      [event] = receipt.events ?? [];
      const pilotTokenId = event.args?.tokenId;
      // Set the pilot for the first Rig
      await rigs
        .connect(tokenOwner)
        ["pilotRig(uint256,address,uint256)"](
          BigNumber.from(rigTokenId1),
          fauxERC721.address,
          pilotTokenId
        );
      // Try to set the same pilot for the second Rig; it should park the first Rig and pilot the second
      await expect(
        rigs
          .connect(tokenOwner)
          ["pilotRig(uint256,address,uint256)"](
            BigNumber.from(rigTokenId2),
            fauxERC721.address,
            pilotTokenId
          )
      )
        .to.emit(rigs, "Parked")
        .withArgs(BigNumber.from(rigTokenId1))
        .to.emit(rigs, "Piloted")
        .withArgs(BigNumber.from(rigTokenId2));
    });

    it("Should not allow a token transfer while piloted", async function () {
      // First, mint two Rigs to `tokenOwner`
      await rigs.setMintPhase(3);
      const tokenOwner = accounts[4];
      const tx = await rigs
        .connect(tokenOwner)
        ["mint(uint256)"](1, { value: getCost(1, 0.05) });
      const receipt = await tx.wait();
      const [event] = receipt.events ?? [];
      const tokenId = event.args?.tokenId;
      // Train both Rigs, putting them in-flight, and advance 1 block
      await rigs.connect(tokenOwner).trainRig(BigNumber.from(tokenId));
      // Try to transfer the Rig to `receiver`
      const receiver = accounts[5];
      await expect(
        rigs
          .connect(tokenOwner)
          .transferFrom(
            tokenOwner.address,
            receiver.address,
            BigNumber.from(tokenId)
          )
      ).to.be.rejectedWith("RigIsNotParked");
      // Finish training the Rig and try again
      await network.provider.send("hardhat_mine", [
        ethers.utils.hexValue(172800),
      ]);
      await expect(
        rigs
          .connect(tokenOwner)
          .transferFrom(
            tokenOwner.address,
            receiver.address,
            BigNumber.from(tokenId)
          )
      ).to.be.rejectedWith("RigIsNotParked");
      // Park the Rig, and now successfully transfer
      await rigs.connect(tokenOwner).parkRig(BigNumber.from(tokenId));
      await expect(
        rigs
          .connect(tokenOwner)
          .transferFrom(
            tokenOwner.address,
            receiver.address,
            BigNumber.from(tokenId)
          )
      )
        .to.emit(rigs, "Transfer")
        .withArgs(
          tokenOwner.address,
          receiver.address,
          BigNumber.from(tokenId)
        );
      // Check out the pilot & owner info, post-transfer, just for fun
      const pilotInfo = await rigs.pilotInfo(BigNumber.from(tokenId));
      expect(pilotInfo.startTime).to.equal(BigNumber.from(0));
      expect(pilotInfo.index).to.equal(BigNumber.from(1));
      expect(await rigs.ownerOf(BigNumber.from(tokenId))).to.equal(
        receiver.address
      );
    });
  });
});<|MERGE_RESOLUTION|>--- conflicted
+++ resolved
@@ -512,31 +512,32 @@
     it("Should have pending metadata if no attributeTable", async function () {
       const tablelandHost = "http://testnet.tableland.network";
       const table1 = "table1";
-      const uri = getURITemplate(tablelandHost, table1, "");
+      const table2 = "table2";
+      const uri = getURITemplate(tablelandHost, table1, table2, false);
       const result =
         tablelandHost +
         "/query?extract=true&unwrap=true&s=" +
         encodeURIComponent(
-          `select json_object('name','Rig #'||id,'external_url','https://tableland.xyz/rigs/'||id,'image',image,'image_alpha',image_alpha,'thumb',thumb,'thumb_alpha',thumb_alpha,'attributes',json_group_array(json_object('trait_type','status','value','pre-reveal'))) from table1 where id=`
+          `select json_object('name','Rig #'||rig_id,'external_url','https://tableland.xyz/rigs/'||rig_id,'image','ipfs://'||renders_cid||'/'||rig_id||'/'||image_full_name,'image_alpha','ipfs://'||renders_cid||'/'||rig_id||'/'||image_full_alpha_name,'image_medium','ipfs://'||renders_cid||'/'||rig_id||'/'||image_medium_name,'image_medium_alpha','ipfs://'||renders_cid||'/'||rig_id||'/'||image_medium_alpha_name,'thumb','ipfs://'||renders_cid||'/'||rig_id||'/'||image_thumb_name,'thumb_alpha','ipfs://'||renders_cid||'/'||rig_id||'/'||image_thumb_alpha_name,'animation_url',animation_base_url||rig_id,'attributes',json_array(json_object('trait_type','status','value','pre-reveal'))) from table1 join table2 where rig_id=`
         );
       expect(uri[0]).to.equal(result);
-      expect(uri[1]).to.equal("%3B");
+      expect(uri[1]).to.equal("%20group%20by%20rig_id%3B");
     });
 
     it("Should have final metadata if attributeTable", async function () {
       const tablelandHost = "http://testnet.tableland.network";
       const table1 = "table1";
       const table2 = "table2";
-      const uri = getURITemplate(tablelandHost, table1, table2);
+      const uri = getURITemplate(tablelandHost, table1, table2, true);
       const result =
         tablelandHost +
         "/query?extract=true&unwrap=true&s=" +
         encodeURIComponent(
-          `select json_object('name','Rig #'||id,'external_url','https://tableland.xyz/rigs/'||id,'image',image,'image_alpha',image_alpha,'thumb',thumb,'thumb_alpha',thumb_alpha,'attributes',json_group_array(json_object('display_type',display_type,'trait_type',trait_type,'value',value))) from table1 join table2 on table1.id=table2.rig_id where id=`
+          `select json_object('name','Rig #'||rig_id,'external_url','https://tableland.xyz/rigs/'||rig_id,'image','ipfs://'||renders_cid||'/'||rig_id||'/'||image_full_name,'image_alpha','ipfs://'||renders_cid||'/'||rig_id||'/'||image_full_alpha_name,'image_medium','ipfs://'||renders_cid||'/'||rig_id||'/'||image_medium_name,'image_medium_alpha','ipfs://'||renders_cid||'/'||rig_id||'/'||image_medium_alpha_name,'thumb','ipfs://'||renders_cid||'/'||rig_id||'/'||image_thumb_name,'thumb_alpha','ipfs://'||renders_cid||'/'||rig_id||'/'||image_thumb_alpha_name,'animation_url',animation_base_url||rig_id,'attributes',json_group_array(json_object('display_type',display_type,'trait_type',trait_type,'value',value))) from table1 join table2 where rig_id=`
         );
 
       expect(uri[0]).to.equal(result);
-      expect(uri[1]).to.equal("%20group%20by%20id%3B");
+      expect(uri[1]).to.equal("%20group%20by%20rig_id%3B");
     });
 
     it("Should not return token URI for non-existent token", async function () {
@@ -625,7 +626,6 @@
     });
   });
 
-<<<<<<< HEAD
   describe("The Garage", function () {
     it("Should not return pilot info for non-existent token", async function () {
       // Try calling with a non-existent token
@@ -638,37 +638,9 @@
       // Try calling with a non-existent token
       await expect(rigs.rigStatus(BigNumber.from(0))).to.be.rejectedWith(
         "OwnerQueryForNonexistentToken"
-=======
-  it("Should have pending metadata if no attributeTable", async function () {
-    const tablelandHost = "http://testnet.tableland.network";
-    const table1 = "table1";
-    const table2 = "table2";
-    const uri = getURITemplate(tablelandHost, table1, table2, false);
-    const result =
-      tablelandHost +
-      "/query?extract=true&unwrap=true&s=" +
-      encodeURIComponent(
-        `select json_object('name','Rig #'||rig_id,'external_url','https://tableland.xyz/rigs/'||rig_id,'image','ipfs://'||renders_cid||'/'||rig_id||'/'||image_full_name,'image_alpha','ipfs://'||renders_cid||'/'||rig_id||'/'||image_full_alpha_name,'image_medium','ipfs://'||renders_cid||'/'||rig_id||'/'||image_medium_name,'image_medium_alpha','ipfs://'||renders_cid||'/'||rig_id||'/'||image_medium_alpha_name,'thumb','ipfs://'||renders_cid||'/'||rig_id||'/'||image_thumb_name,'thumb_alpha','ipfs://'||renders_cid||'/'||rig_id||'/'||image_thumb_alpha_name,'animation_url',animation_base_url||rig_id,'attributes',json_array(json_object('trait_type','status','value','pre-reveal'))) from table1 join table2 where rig_id=`
-      );
-    expect(uri[0]).to.equal(result);
-    expect(uri[1]).to.equal("%20group%20by%20rig_id%3B");
-  });
-
-  it("Should have final metadata if attributeTable", async function () {
-    const tablelandHost = "http://testnet.tableland.network";
-    const table1 = "table1";
-    const table2 = "table2";
-    const uri = getURITemplate(tablelandHost, table1, table2, true);
-    const result =
-      tablelandHost +
-      "/query?extract=true&unwrap=true&s=" +
-      encodeURIComponent(
-        `select json_object('name','Rig #'||rig_id,'external_url','https://tableland.xyz/rigs/'||rig_id,'image','ipfs://'||renders_cid||'/'||rig_id||'/'||image_full_name,'image_alpha','ipfs://'||renders_cid||'/'||rig_id||'/'||image_full_alpha_name,'image_medium','ipfs://'||renders_cid||'/'||rig_id||'/'||image_medium_name,'image_medium_alpha','ipfs://'||renders_cid||'/'||rig_id||'/'||image_medium_alpha_name,'thumb','ipfs://'||renders_cid||'/'||rig_id||'/'||image_thumb_name,'thumb_alpha','ipfs://'||renders_cid||'/'||rig_id||'/'||image_thumb_alpha_name,'animation_url',animation_base_url||rig_id,'attributes',json_group_array(json_object('display_type',display_type,'trait_type',trait_type,'value',value))) from table1 join table2 where rig_id=`
->>>>>>> 4a417d21
-      );
-    });
-
-<<<<<<< HEAD
+      );
+    });
+
     it("Should get default pilot info for a garaged Rig", async function () {
       // Mint a token and then get its pilot's default info (i.e., still in the garage)
       await rigs.setMintPhase(3);
@@ -685,17 +657,6 @@
       expect(pilotInfo.pilotId).to.equal(BigNumber.from(0));
       expect(await rigs.rigStatus(BigNumber.from(tokenId))).to.equal(0);
     });
-=======
-    expect(uri[0]).to.equal(result);
-    expect(uri[1]).to.equal("%20group%20by%20rig_id%3B");
-  });
-
-  it("Should not return token URI for non-existent token", async function () {
-    await expect(rigs.tokenURI(BigNumber.from(1))).to.be.rejectedWith(
-      "URIQueryForNonexistentToken"
-    );
-  });
->>>>>>> 4a417d21
 
     it("Should not return Rig status for non-existent token", async function () {
       // Try calling with a non-existent token
