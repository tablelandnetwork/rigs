--- conflicted
+++ resolved
@@ -42,13 +42,8 @@
 	}
 }
 
-<<<<<<< HEAD
-// PublishDir publishes the specified dir to nft.storage.
-func (dp *DirPublisher) PublishDir(ctx context.Context, dir, label string) (string, error) {
-=======
 // DirToIpfs publishes the specified dir to IPFS.
-func (dp *DirPublisher) DirToIpfs(ctx context.Context, dir string) (cid.Cid, error) {
->>>>>>> a7f4313b
+func (dp *DirPublisher) DirToIpfs(ctx context.Context, dir, label string) (cid.Cid, error) {
 	fi, err := os.Stat(dir)
 	if err != nil {
 		return cid.Cid{}, fmt.Errorf("stating dir: %v", err)
@@ -67,7 +62,7 @@
 	}
 
 	if err := dp.localStore.TrackCid(ctx, label, ipfsPath.Cid().String()); err != nil {
-		return "", fmt.Errorf("tracking cid: %v", err)
+		return cid.Cid{}, fmt.Errorf("tracking cid: %v", err)
 	}
 
 	log.Default().Printf("Folder added with cid %s\n", ipfsPath.Cid().String())
