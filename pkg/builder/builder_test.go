package builder

import (
	_ "image/gif"
	_ "image/jpeg"
	"testing"

	"github.com/stretchr/testify/assert"
	"github.com/tablelandnetwork/rigs/pkg/nullable"
	"github.com/tablelandnetwork/rigs/pkg/storage/local"
)

<<<<<<< HEAD
func TestBuild(t *testing.T) {
	ctx := context.Background()

	db, err := sql.Open("sqlite3", "/Users/aaron/Code/textile/rigs/local.db")
	require.NoError(t, err)
	defer func() {
		_ = db.Close()
	}()

	s, err := impl.NewStore(ctx, db)
	require.NoError(t, err)

	httpClient := &http.Client{}

	ipfs, err := httpapi.NewURLApiWithClient("http://127.0.0.1:5001", httpClient)
	require.NoError(t, err)

	m := NewBuilder(s, ipfs)

	originals, err := s.GetOriginalRigs(ctx)
	require.NoError(t, err)

	buildExecFcn := func(id int, original local.OriginalRig, opt BuildOption) wpool.ExecutionFn {
		return func(ctx context.Context) (interface{}, error) {
			fmt.Printf("%d. %s: %s %s\n", id, original.Fleet, original.Color, original.Name)
			rig, err := m.Build(ctx, opt)
			return rig, err
		}
	}

	var jobs []wpool.Job
	for i, original := range originals {
		jobs = append(jobs, wpool.Job{
			ID: wpool.JobID(i + 1),
			ExecFn: buildExecFcn(
				i+1,
				original,
				BuildOriginal(i+1, original, system.NewSystemRandomnessSource()),
			),
		})
	}

	pool := wpool.New(10, rate.Every(time.Millisecond*100))
	go pool.GenerateFrom(jobs)
	go pool.Run(ctx)

	for {
		select {
		case r, ok := <-pool.Results():
			if !ok {
				continue
			}
			require.NoError(t, r.Err)
			rig := r.Value.(*local.Rig)
			require.Equal(t, int(r.ID), rig.ID)
			fmt.Printf("%d\n", rig.ID)
		case <-pool.Done:
			return
		}
	}
}

=======
>>>>>>> 8d62db16
func Test_percentOriginal(t *testing.T) {
	type args struct {
		parts       []local.Part
		bonusFactor float64
	}
	tests := []struct {
		name string
		args args
		want float64
	}{
		{
			name: "totally different",
			args: args{
				parts: []local.Part{
					{Original: nullable.FromString("1"), Color: nullable.FromString("black")},
					{Original: nullable.FromString("2"), Color: nullable.FromString("grey")},
				},
				bonusFactor: 0.9,
			},
			want: 0.5,
		},
		{
			name: "original",
			args: args{
				parts: []local.Part{
					{Original: nullable.FromString("1"), Color: nullable.FromString("black")},
					{Original: nullable.FromString("1"), Color: nullable.FromString("black")},
				},
				bonusFactor: 0.9,
			},
			want: 1,
		},
		{
			name: "almost original",
			args: args{
				parts: []local.Part{
					{Original: nullable.FromString("1"), Color: nullable.FromString("black")},
					{Original: nullable.FromString("1"), Color: nullable.FromString("grey")},
				},
				bonusFactor: 0.9,
			},
			want: 0.95,
		},
		{
			name: "multiple matching + various other",
			args: args{
				parts: []local.Part{
					{Original: nullable.FromString("1"), Color: nullable.FromString("black")},
					{Original: nullable.FromString("1"), Color: nullable.FromString("black")},
					{Original: nullable.FromString("2"), Color: nullable.FromString("grey")},
					{Original: nullable.FromString("3"), Color: nullable.FromString("blue")},
				},
				bonusFactor: 0.9,
			},
			want: 0.5,
		},
		{
			name: "multiple almost matching + various other",
			args: args{
				parts: []local.Part{
					{Original: nullable.FromString("1"), Color: nullable.FromString("black")},
					{Original: nullable.FromString("1"), Color: nullable.FromString("yellow")},
					{Original: nullable.FromString("2"), Color: nullable.FromString("grey")},
					{Original: nullable.FromString("3"), Color: nullable.FromString("blue")},
				},
				bonusFactor: 0.9,
			},
			want: 0.475,
		},
		{
			name: "bonus beats exact match + various other",
			args: args{
				parts: []local.Part{
					{Original: nullable.FromString("1"), Color: nullable.FromString("black")},
					{Original: nullable.FromString("1"), Color: nullable.FromString("black")},
					{Original: nullable.FromString("2"), Color: nullable.FromString("grey")},
					{Original: nullable.FromString("2"), Color: nullable.FromString("blue")},
					{Original: nullable.FromString("2"), Color: nullable.FromString("yellow")},
					{Original: nullable.FromString("3"), Color: nullable.FromString("pink")},
					{Original: nullable.FromString("4"), Color: nullable.FromString("purple")},
				},
				bonusFactor: 0.9,
			},
			want: 0.4,
		},
	}
	for _, tt := range tests {
		t.Run(tt.name, func(t *testing.T) {
			if got := percentOriginal(tt.args.parts, tt.args.bonusFactor); !assert.InDelta(t, tt.want, got, 0.00001) {
				t.Errorf("percentOriginal() = %v, want %v", got, tt.want)
			}
		})
	}
}<|MERGE_RESOLUTION|>--- conflicted
+++ resolved
@@ -10,71 +10,6 @@
 	"github.com/tablelandnetwork/rigs/pkg/storage/local"
 )
 
-<<<<<<< HEAD
-func TestBuild(t *testing.T) {
-	ctx := context.Background()
-
-	db, err := sql.Open("sqlite3", "/Users/aaron/Code/textile/rigs/local.db")
-	require.NoError(t, err)
-	defer func() {
-		_ = db.Close()
-	}()
-
-	s, err := impl.NewStore(ctx, db)
-	require.NoError(t, err)
-
-	httpClient := &http.Client{}
-
-	ipfs, err := httpapi.NewURLApiWithClient("http://127.0.0.1:5001", httpClient)
-	require.NoError(t, err)
-
-	m := NewBuilder(s, ipfs)
-
-	originals, err := s.GetOriginalRigs(ctx)
-	require.NoError(t, err)
-
-	buildExecFcn := func(id int, original local.OriginalRig, opt BuildOption) wpool.ExecutionFn {
-		return func(ctx context.Context) (interface{}, error) {
-			fmt.Printf("%d. %s: %s %s\n", id, original.Fleet, original.Color, original.Name)
-			rig, err := m.Build(ctx, opt)
-			return rig, err
-		}
-	}
-
-	var jobs []wpool.Job
-	for i, original := range originals {
-		jobs = append(jobs, wpool.Job{
-			ID: wpool.JobID(i + 1),
-			ExecFn: buildExecFcn(
-				i+1,
-				original,
-				BuildOriginal(i+1, original, system.NewSystemRandomnessSource()),
-			),
-		})
-	}
-
-	pool := wpool.New(10, rate.Every(time.Millisecond*100))
-	go pool.GenerateFrom(jobs)
-	go pool.Run(ctx)
-
-	for {
-		select {
-		case r, ok := <-pool.Results():
-			if !ok {
-				continue
-			}
-			require.NoError(t, r.Err)
-			rig := r.Value.(*local.Rig)
-			require.Equal(t, int(r.ID), rig.ID)
-			fmt.Printf("%d\n", rig.ID)
-		case <-pool.Done:
-			return
-		}
-	}
-}
-
-=======
->>>>>>> 8d62db16
 func Test_percentOriginal(t *testing.T) {
 	type args struct {
 		parts       []local.Part
