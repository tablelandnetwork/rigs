--- conflicted
+++ resolved
@@ -35,13 +35,9 @@
 			!viper.GetBool("layers") &&
 			!viper.GetBool("rigs") &&
 			!viper.GetBool("attrs") &&
-<<<<<<< HEAD
 			!viper.GetBool("deals") &&
-			!viper.GetBool("lookups")
-=======
 			!viper.GetBool("lookups") &&
 			!viper.GetBool("ft_rewards")
->>>>>>> b47b0218
 
 		createTableExecFcn := func(definition storage.TableDefinition) wpool.ExecutionFn {
 			return func(ctx context.Context) (interface{}, error) {
