--- conflicted
+++ resolved
@@ -18,32 +18,19 @@
 	"github.com/tablelandnetwork/rigs/pkg/storage/tableland/impl/files"
 	"github.com/tablelandnetwork/rigs/pkg/storage/tableland/impl/sqlite"
 	"github.com/tablelandnetwork/rigs/pkg/storage/tableland/impl/tableland"
-<<<<<<< HEAD
-	"github.com/textileio/go-tableland/pkg/client"
-	v1 "github.com/textileio/go-tableland/pkg/client/v1"
-=======
 	chains "github.com/textileio/go-tableland/pkg/client"
 	client "github.com/textileio/go-tableland/pkg/client/v1"
->>>>>>> 3d9038c1
 	"github.com/textileio/go-tableland/pkg/wallet"
 )
 
 var (
 	_db *sql.DB
 
-<<<<<<< HEAD
 	ethClient *ethclient.Client
 	pub       *publisher.Publisher
 	store     storage.Store
-	tblClient *v1.Client
-	chain     client.Chain
-=======
-	ethClient    *ethclient.Client
-	dirPublisher *dirpublisher.DirPublisher
-	store        storage.Store
-	tblClient    *client.Client
-	chain        chains.Chain
->>>>>>> 3d9038c1
+	tblClient *client.Client
+	chain     chains.Chain
 )
 
 func init() {
@@ -143,13 +130,8 @@
 			chain = c
 		}
 
-<<<<<<< HEAD
-		opts := []v1.NewClientOption{
-			v1.NewClientChain(chain),
-=======
 		opts := []client.NewClientOption{
 			client.NewClientChain(chain),
->>>>>>> 3d9038c1
 		}
 
 		ethURL := viper.GetString("eth-api-url")
@@ -158,13 +140,13 @@
 		if ethURL != "" {
 			ethClient, err = ethclient.DialContext(ctx, ethURL)
 			checkErr(err)
-			opts = append(opts, v1.NewClientContractBackend(ethClient))
+			opts = append(opts, client.NewClientContractBackend(ethClient))
 		} else if infuraKey != "" {
-			opts = append(opts, v1.NewClientInfuraAPIKey(infuraKey))
+			opts = append(opts, client.NewClientInfuraAPIKey(infuraKey))
 			ethClient, err = ethclient.DialContext(ctx, fmt.Sprintf(infuraURLs[chain.ID], infuraKey))
 			checkErr(err)
 		} else if alchemyKey != "" {
-			opts = append(opts, v1.NewClientAlchemyAPIKey(alchemyKey))
+			opts = append(opts, client.NewClientAlchemyAPIKey(alchemyKey))
 			ethClient, err = ethclient.DialContext(ctx, fmt.Sprintf(alchemyURLs[chain.ID], alchemyKey))
 			checkErr(err)
 		} else if chain.ID == chains.ChainIDs.Local {
@@ -172,7 +154,7 @@
 			checkErr(err)
 		}
 
-		tblClient, err = v1.NewClient(ctx, wallet, opts...)
+		tblClient, err = client.NewClient(ctx, wallet, opts...)
 		checkErr(err)
 
 		if viper.GetBool("to-tableland") {
@@ -212,25 +194,6 @@
 	chain := viper.GetString("chain")
 	switch chain {
 	case "ethereum":
-<<<<<<< HEAD
-		return client.Chains[client.ChainIDs.Ethereum], nil
-	case "optimism":
-		return client.Chains[client.ChainIDs.Optimism], nil
-	case "arbitrum":
-		return client.Chains[client.ChainIDs.Arbitrum], nil
-	case "polygon":
-		return client.Chains[client.ChainIDs.Polygon], nil
-	case "ethereum-goerli":
-		return client.Chains[client.ChainIDs.EthereumGoerli], nil
-	case "optimism-goerli":
-		return client.Chains[client.ChainIDs.OptimismGoerli], nil
-	case "arbitrum-goerli":
-		return client.Chains[client.ChainIDs.ArbitrumGoerli], nil
-	case "polygon-mumbai":
-		return client.Chains[client.ChainIDs.PolygonMumbai], nil
-	case "local":
-		return client.Chains[client.ChainIDs.Local], nil
-=======
 		return chains.Chains[chains.ChainIDs.Ethereum], nil
 	case "optimism":
 		return chains.Chains[chains.ChainIDs.Optimism], nil
@@ -248,7 +211,6 @@
 		return chains.Chains[chains.ChainIDs.PolygonMumbai], nil
 	case "local":
 		return chains.Chains[chains.ChainIDs.Local], nil
->>>>>>> 3d9038c1
 	default:
 		return chains.Chain{}, fmt.Errorf("%s is not a valid chain", chain)
 	}
