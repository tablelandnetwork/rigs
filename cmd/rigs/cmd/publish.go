package cmd

import (
	"database/sql"
	"fmt"
	"time"

	"github.com/ethereum/go-ethereum/common"
	"github.com/ethereum/go-ethereum/ethclient"
	"github.com/spf13/cobra"
	"github.com/spf13/viper"
	"github.com/tablelandnetwork/rigs/pkg/dirpublisher"
	"github.com/tablelandnetwork/rigs/pkg/nftstorage"
	storage "github.com/tablelandnetwork/rigs/pkg/storage/tableland"
	"github.com/tablelandnetwork/rigs/pkg/storage/tableland/impl/files"
	"github.com/tablelandnetwork/rigs/pkg/storage/tableland/impl/sqlite"
	"github.com/tablelandnetwork/rigs/pkg/storage/tableland/impl/tableland"
	"github.com/textileio/go-tableland/pkg/client"
	"github.com/textileio/go-tableland/pkg/wallet"
)

var (
	_db        *sql.DB
	_ethClient *ethclient.Client

	dirPublisher *dirpublisher.DirPublisher
	store        storage.Store
	tblClient    *client.Client
)

func init() {
	rootCmd.AddCommand(publishCmd)

	publishCmd.PersistentFlags().String("nft-storage-key", "", "api key for nft.storage")
	publishCmd.PersistentFlags().Bool(
		"to-tableland",
		false,
		"whether or not to publish to tableland, if not, publish to local store",
	)
	publishCmd.PersistentFlags().String(
		"to-files",
		"",
		"write sql statements to files at the specified path",
	)
	publishCmd.PersistentFlags().Duration(
		"receipt-timeout",
		time.Minute*5,
		"how long to wait for a txn receipt before failing",
	)
	publishCmd.PersistentFlags().String("tbl-db-path", "", "path to the local tableland sqlite db file")
	publishCmd.PersistentFlags().String("private-key", "", "the private key of for the client to use")

	publishCmd.PersistentFlags().String(
		"chain",
		"polygon-mumbai",
		`the tableland/evm to use, spported values are:
	etherum
	optimism
	polygon
	ethereum-goerli
	optimism-kovan
	optimism-goerli
	arbitrum-goerli
	polygon-mumbai
	local
    `,
	)

	publishCmd.PersistentFlags().String("tbl-api-url", "", "tableland validator api url if not providing --chain")
	publishCmd.PersistentFlags().Int64("chain-id", 0, "the chain id if not providing --chain")
	publishCmd.PersistentFlags().String("contract-addr", "", "the tableland contract address if not providing --chain")

	publishCmd.MarkFlagsRequiredTogether("tbl-api-url", "chain-id", "contract-addr")
	publishCmd.MarkFlagsMutuallyExclusive("chain", "tbl-api-url")
	publishCmd.MarkFlagsMutuallyExclusive("chain", "chain-id")
	publishCmd.MarkFlagsMutuallyExclusive("chain", "contract-addr")

	publishCmd.PersistentFlags().String("eth-api-url", "", "ethereum api url")
	publishCmd.PersistentFlags().String("infura-key", "", "api key for Infura")
	publishCmd.PersistentFlags().String("alchemy-key", "", "api key for Alchemy")

	publishCmd.MarkFlagsMutuallyExclusive("eth-api-url", "infura-key", "alchemy-key")
}

var publishCmd = &cobra.Command{
	Use:   "publish",
	Short: "Push rigs data to tableland and remote IPFS",
	PersistentPreRun: func(cmd *cobra.Command, args []string) {
		ctx := cmd.Context()

		rootCmd.PersistentPreRun(cmd, args)

		var err error

		nftStorage := nftstorage.NewClient(viper.GetString("nft-storage-key"))
		dirPublisher = dirpublisher.NewDirPublisher(ipfsClient, nftStorage)

<<<<<<< HEAD
		_ethClient, err = ethclient.DialContext(ctx, viper.GetString("eth-api-url"))
		checkErr(err)

=======
>>>>>>> b1a0f353
		wallet, err := wallet.NewWallet(viper.GetString("private-key"))
		checkErr(err)

		var chain client.Chain
		if viper.GetString("tbl-api-url") != "" {
			chain = client.Chain{
				Endpoint:     viper.GetString("tbl-api-url"),
				ID:           client.ChainID(viper.GetInt64("chain-id")),
				ContractAddr: common.HexToAddress(viper.GetString("contract-addr")),
			}
		} else {
			c, err := getChain()
			checkErr(err)
			chain = c
		}

		opts := []client.NewClientOption{client.NewClientChain(chain)}

		ethURL := viper.GetString("eth-api-url")
		infuraKey := viper.GetString("infura-key")
		alchemyKey := viper.GetString("alchemy-key")
		if ethURL != "" {
			_ethClient, err = ethclient.DialContext(ctx, ethURL)
			checkErr(err)
			opts = append(opts, client.NewClientContractBackend(_ethClient))
		} else if infuraKey != "" {
			opts = append(opts, client.NewClientInfuraAPIKey(infuraKey))
		} else if alchemyKey != "" {
			opts = append(opts, client.NewClientAlchemyAPIKey(alchemyKey))
		}

		tblClient, err = client.NewClient(ctx, wallet, opts...)
		checkErr(err)

		if viper.GetBool("to-tableland") {
			store = tableland.NewStore(tableland.Config{
				ChainID:        int64(chain.ID),
				TblClient:      tblClient,
				LocalStore:     localStore,
				ReceiptTimeout: viper.GetDuration("receipt-timeout"),
			})
		} else if viper.GetString("to-files") != "" {
			store, err = files.NewStore(files.Config{
				ChainID:    int64(chain.ID),
				LocalStore: localStore,
				OutPath:    viper.GetString("to-files"),
			})
			checkErr(err)
		} else {
			_db, err = sql.Open("sqlite3", viper.GetString("tbl-db-path"))
			checkErr(err)
			store, err = sqlite.NewStore(_db)
			checkErr(err)
		}
	},
	PersistentPostRun: func(cmd *cobra.Command, args []string) {
		rootCmd.PersistentPostRun(cmd, args)
		tblClient.Close()
		if _db != nil {
			_ = _db.Close()
		}
		if _ethClient != nil {
			_ethClient.Close()
		}
	},
}

func getChain() (client.Chain, error) {
	chain := viper.GetString("chain")
	switch chain {
	case "etherum":
		return client.Chains.Ethereum, nil
	case "optimism":
		return client.Chains.Optimism, nil
	case "polygon":
		return client.Chains.Polygon, nil
	case "ethereum-goerli":
		return client.Chains.EthereumGoerli, nil
	case "optimism-kovan":
		return client.Chains.OptimismKovan, nil
	case "optimism-goerli":
		return client.Chains.OptimismGoerli, nil
	case "arbitrum-goerli":
		return client.Chains.ArbitrumGoerli, nil
	case "polygon-mumbai":
		return client.Chains.PolygonMumbai, nil
	case "local":
		return client.Chains.Local, nil
	default:
		return client.Chain{}, fmt.Errorf("%s is not a valid chain", chain)
	}
}<|MERGE_RESOLUTION|>--- conflicted
+++ resolved
@@ -95,12 +95,6 @@
 		nftStorage := nftstorage.NewClient(viper.GetString("nft-storage-key"))
 		dirPublisher = dirpublisher.NewDirPublisher(ipfsClient, nftStorage)
 
-<<<<<<< HEAD
-		_ethClient, err = ethclient.DialContext(ctx, viper.GetString("eth-api-url"))
-		checkErr(err)
-
-=======
->>>>>>> b1a0f353
 		wallet, err := wallet.NewWallet(viper.GetString("private-key"))
 		checkErr(err)
 
