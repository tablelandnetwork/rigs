--- conflicted
+++ resolved
@@ -21,12 +21,6 @@
 	Short: "Pin all rig layer images to remote ipfs node",
 	Run: func(cmd *cobra.Command, args []string) {
 		ctx := cmd.Context()
-<<<<<<< HEAD
-		p := viper.GetString("layers-path")
-		cid, err := dirPublisher.PublishDir(ctx, p, "layers")
-		checkErr(err)
-		fmt.Printf("Layers published with cid %s\n", cid)
-=======
 
 		path := viper.GetString("layers-path")
 		cidString := viper.GetString("cid")
@@ -39,7 +33,7 @@
 		chunksDir := viper.GetString("chunks-dir")
 
 		if chunksDir == "" && c.String() == "" {
-			c, err = dirPublisher.DirToIpfs(ctx, path)
+			c, err = dirPublisher.DirToIpfs(ctx, path, "layers")
 			checkErr(err)
 			fmt.Printf("Images added to IPFS with cid %s\n", c.String())
 		}
@@ -50,8 +44,5 @@
 		}
 		checkErr(dirPublisher.CarChunksToNftStorage(ctx, chunksDir))
 		fmt.Printf("Layers published with cid %s\n", c.String())
-
-		checkErr(localStore.TrackCid(ctx, "layers", c.String()))
->>>>>>> a7f4313b
 	},
 }