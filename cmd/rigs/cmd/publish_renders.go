package cmd

import (
	"fmt"

	"github.com/ipfs/go-cid"
	"github.com/spf13/cobra"
	"github.com/spf13/viper"
)

func init() {
	rendersCmd.Flags().String("renders-path", "./renders", "path to the rendered images")
	rendersCmd.Flags().String("cid", "", "cid of the rendered images")
	rendersCmd.Flags().String("chunks-dir", "", "directory where car chunks are written")

	publishCmd.AddCommand(rendersCmd)
}

var rendersCmd = &cobra.Command{
	Use:   "renders",
	Short: "Publish rig renders to nft.storage",
	Run: func(cmd *cobra.Command, args []string) {
		ctx := cmd.Context()

		path := viper.GetString("renders-path")
<<<<<<< HEAD
		cid, err := dirPublisher.PublishDir(ctx, path, "renders")
		checkErr(err)
		checkErr(localStore.TrackCid(ctx, "renders", cid))
		fmt.Printf("Renders published with cid %s\n", cid)
=======
		cidString := viper.GetString("cid")
		var c cid.Cid
		var err error
		if cidString != "" {
			c, err = cid.Decode(cidString)
			checkErr(err)
		}
		chunksDir := viper.GetString("chunks-dir")

		if chunksDir == "" && c.String() == "" {
			c, err = dirPublisher.DirToIpfs(ctx, path)
			checkErr(err)
			fmt.Printf("Images added to IPFS with cid %s\n", c.String())
		}
		if chunksDir == "" && c.String() != "" {
			chunksDir, err = dirPublisher.CidToCarChunks(ctx, c)
			checkErr(err)
			fmt.Printf("Car chunks written to folder %s\n", chunksDir)
		}
		checkErr(dirPublisher.CarChunksToNftStorage(ctx, chunksDir))
		fmt.Printf("Renders published with cid %s\n", c.String())

		checkErr(localStore.TrackCid(ctx, "renders", c.String()))
>>>>>>> a7f4313b
	},
}<|MERGE_RESOLUTION|>--- conflicted
+++ resolved
@@ -23,12 +23,6 @@
 		ctx := cmd.Context()
 
 		path := viper.GetString("renders-path")
-<<<<<<< HEAD
-		cid, err := dirPublisher.PublishDir(ctx, path, "renders")
-		checkErr(err)
-		checkErr(localStore.TrackCid(ctx, "renders", cid))
-		fmt.Printf("Renders published with cid %s\n", cid)
-=======
 		cidString := viper.GetString("cid")
 		var c cid.Cid
 		var err error
@@ -39,7 +33,7 @@
 		chunksDir := viper.GetString("chunks-dir")
 
 		if chunksDir == "" && c.String() == "" {
-			c, err = dirPublisher.DirToIpfs(ctx, path)
+			c, err = dirPublisher.DirToIpfs(ctx, path, "renders")
 			checkErr(err)
 			fmt.Printf("Images added to IPFS with cid %s\n", c.String())
 		}
@@ -50,8 +44,5 @@
 		}
 		checkErr(dirPublisher.CarChunksToNftStorage(ctx, chunksDir))
 		fmt.Printf("Renders published with cid %s\n", c.String())
-
-		checkErr(localStore.TrackCid(ctx, "renders", c.String()))
->>>>>>> a7f4313b
 	},
 }