images
<<<<<<< HEAD
=======
images.zip
>>>>>>> 5a07496e

# Binaries for programs and plugins
*.exe
*.exe~
*.dll
*.so
*.dylib

# Test binary, built with `go test -c`
*.test

# Output of the go coverage tool, specifically when used with LiteIDE
*.out

# IDEs
.idea/
.vscode/

# Project
.env
.envrc
*.ignore

#client
client/node_modules/
client/.nuxt
client/.eslintcache
client/dist/<|MERGE_RESOLUTION|>--- conflicted
+++ resolved
@@ -1,8 +1,5 @@
 images
-<<<<<<< HEAD
-=======
 images.zip
->>>>>>> 5a07496e
 
 # Binaries for programs and plugins
 *.exe
